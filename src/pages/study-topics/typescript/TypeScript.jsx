import StudyTopicLayout from '../../../components/layout/StudyTopicLayout';
import { TYPESCRIPT_TABS, TYPESCRIPT_UI_TEXT, TYPESCRIPT_CONTENT } from '../../../constants';

const TypeScript = () => {
<<<<<<< HEAD
    const [activeTab, setActiveTab] = useState(TYPESCRIPT_TABS[0]?.id || 'default');
    const [terminalOpen, setTerminalOpen] = useState(false);
    const [terminalCode, setTerminalCode] = useState('');

    const handleTryCode = (code) => {
        setTerminalCode(code);
        setTerminalOpen(true);
    };

    const tabs = TYPESCRIPT_TABS;

    const renderTabContent = () => {
        const content = TYPESCRIPT_CONTENT[activeTab] || TYPESCRIPT_CONTENT.default;
        return (
            <section className="space-y-6">
                {content.map((example) => (
                    <div key={example.id} className={`bg-${example.color}-50 p-6 rounded-lg`}>
                        <h4 className={`font-semibold text-${example.color}-800 mb-3 text-lg`}>{example.title}</h4>
                        <div className={`text-${example.color}-700 text-sm mb-3`}>
                            {parse(example.description)}
                        </div>
                        {example.code && (
                            <CodeDisplay
                                code={example.code}
                                language="typescript"
                                onTryCode={() => handleTryCode(example.code)}
                            />
                        )}
                    </div>
                ))}
            </section>
        );
    };

    return (
        <div className="bg-white shadow rounded-lg p-6">
            <div className="border-b border-gray-200 pb-4 mb-6">
                <h1 className="text-3xl font-bold text-gray-900">{TYPESCRIPT_UI_TEXT.title}</h1>
                <p className="mt-2 text-gray-600">{TYPESCRIPT_UI_TEXT.description}</p>
            </div>

            {/* Tab Navigation */}
            {tabs && <div className="mb-6">
                <nav className="flex flex-wrap gap-2">
                    {tabs.map((tab) => (
                        <button
                            key={tab.id}
                            onClick={() => setActiveTab(tab.id)}
                            className={`px-4 py-2 rounded-lg text-sm font-medium transition-colors duration-200 ${activeTab === tab.id
                                ? 'bg-blue-100 text-blue-700 border border-blue-200'
                                : 'bg-gray-50 text-gray-700 hover:bg-gray-100 border border-gray-200'
                                }`}
                        >
                            <span className="mr-2">{tab.icon}</span>
                            {tab.name}
                        </button>
                    ))}
                </nav>
            </div>}

            {/* Tab Content */}
            <div className="min-h-[400px]">
                {renderTabContent()}
            </div>

            <TopicsNavigation />

            {/* Code Terminal */}
            <CodeTerminal
                isOpen={terminalOpen}
                onClose={() => setTerminalOpen(false)}
                initialCode={terminalCode}
                title="JavaScript Code Terminal"
                language="typescript"
            />
        </div>
=======
    return (
        <StudyTopicLayout
            tabs={TYPESCRIPT_TABS}
            uiText={TYPESCRIPT_UI_TEXT}
            content={TYPESCRIPT_CONTENT}
            // language="typescript"
            terminalTitle="TypeScript Code Terminal"
        />
>>>>>>> 71409798
    );
};

export default TypeScript;<|MERGE_RESOLUTION|>--- conflicted
+++ resolved
@@ -2,93 +2,14 @@
 import { TYPESCRIPT_TABS, TYPESCRIPT_UI_TEXT, TYPESCRIPT_CONTENT } from '../../../constants';
 
 const TypeScript = () => {
-<<<<<<< HEAD
-    const [activeTab, setActiveTab] = useState(TYPESCRIPT_TABS[0]?.id || 'default');
-    const [terminalOpen, setTerminalOpen] = useState(false);
-    const [terminalCode, setTerminalCode] = useState('');
-
-    const handleTryCode = (code) => {
-        setTerminalCode(code);
-        setTerminalOpen(true);
-    };
-
-    const tabs = TYPESCRIPT_TABS;
-
-    const renderTabContent = () => {
-        const content = TYPESCRIPT_CONTENT[activeTab] || TYPESCRIPT_CONTENT.default;
-        return (
-            <section className="space-y-6">
-                {content.map((example) => (
-                    <div key={example.id} className={`bg-${example.color}-50 p-6 rounded-lg`}>
-                        <h4 className={`font-semibold text-${example.color}-800 mb-3 text-lg`}>{example.title}</h4>
-                        <div className={`text-${example.color}-700 text-sm mb-3`}>
-                            {parse(example.description)}
-                        </div>
-                        {example.code && (
-                            <CodeDisplay
-                                code={example.code}
-                                language="typescript"
-                                onTryCode={() => handleTryCode(example.code)}
-                            />
-                        )}
-                    </div>
-                ))}
-            </section>
-        );
-    };
-
-    return (
-        <div className="bg-white shadow rounded-lg p-6">
-            <div className="border-b border-gray-200 pb-4 mb-6">
-                <h1 className="text-3xl font-bold text-gray-900">{TYPESCRIPT_UI_TEXT.title}</h1>
-                <p className="mt-2 text-gray-600">{TYPESCRIPT_UI_TEXT.description}</p>
-            </div>
-
-            {/* Tab Navigation */}
-            {tabs && <div className="mb-6">
-                <nav className="flex flex-wrap gap-2">
-                    {tabs.map((tab) => (
-                        <button
-                            key={tab.id}
-                            onClick={() => setActiveTab(tab.id)}
-                            className={`px-4 py-2 rounded-lg text-sm font-medium transition-colors duration-200 ${activeTab === tab.id
-                                ? 'bg-blue-100 text-blue-700 border border-blue-200'
-                                : 'bg-gray-50 text-gray-700 hover:bg-gray-100 border border-gray-200'
-                                }`}
-                        >
-                            <span className="mr-2">{tab.icon}</span>
-                            {tab.name}
-                        </button>
-                    ))}
-                </nav>
-            </div>}
-
-            {/* Tab Content */}
-            <div className="min-h-[400px]">
-                {renderTabContent()}
-            </div>
-
-            <TopicsNavigation />
-
-            {/* Code Terminal */}
-            <CodeTerminal
-                isOpen={terminalOpen}
-                onClose={() => setTerminalOpen(false)}
-                initialCode={terminalCode}
-                title="JavaScript Code Terminal"
-                language="typescript"
-            />
-        </div>
-=======
     return (
         <StudyTopicLayout
             tabs={TYPESCRIPT_TABS}
             uiText={TYPESCRIPT_UI_TEXT}
             content={TYPESCRIPT_CONTENT}
-            // language="typescript"
+            language="typescript"
             terminalTitle="TypeScript Code Terminal"
         />
->>>>>>> 71409798
     );
 };
 
